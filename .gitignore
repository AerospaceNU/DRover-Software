# ingnored directories
__pycache__/
drover.egg-info/

# ignored files
*.mp4
<<<<<<< HEAD
*.DS_Store
=======
.venv
.*.jpg
*.wbproj
>>>>>>> 647818d3
<|MERGE_RESOLUTION|>--- conflicted
+++ resolved
@@ -4,10 +4,7 @@
 
 # ignored files
 *.mp4
-<<<<<<< HEAD
 *.DS_Store
-=======
 .venv
 .*.jpg
-*.wbproj
->>>>>>> 647818d3
+*.wbproj